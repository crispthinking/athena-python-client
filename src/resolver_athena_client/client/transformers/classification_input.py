"""Transform image bytes into ClassificationInputs."""

from collections.abc import AsyncIterator
from typing import override

from resolver_athena_client.client.correlation import CorrelationProvider
from resolver_athena_client.client.models import ImageData
from resolver_athena_client.client.transformers.async_transformer import (
    AsyncTransformer,
)
from resolver_athena_client.generated.athena.models_pb2 import (
    ClassificationInput,
    ImageFormat,
    RequestEncoding,
)


class ClassificationInputTransformer(
    AsyncTransformer[ImageData, ClassificationInput]
):
    """Transform ImageData into ClassifyRequests."""

    def __init__(
        self,
        source: AsyncIterator[ImageData],
        deployment_id: str,
        affiliate: str,
        request_encoding: RequestEncoding.ValueType,
        correlation_provider: type[CorrelationProvider],
    ) -> None:
        """Initialize with source iterator and request configuration.

        Args:
        ----
            source: ImageData source iterator
            deployment_id: Model deployment ID for classification
            affiliate: Affiliate identifier
            request_encoding: Compression type for image bytes
            correlation_provider: Provider for generating correlation IDs

        """
        super().__init__(source)
        self.deployment_id: str = deployment_id
        self.affiliate: str = affiliate
        self.request_encoding: RequestEncoding.ValueType = request_encoding
        self.correlation_provider: CorrelationProvider = correlation_provider()

    def _create_classification_input(
        self, image_data: ImageData
    ) -> ClassificationInput:
        # Ensure we never send UNSPECIFIED format over the API
        # If format is still UNSPECIFIED, default to RAW_UINT8
        image_format = image_data.image_format
        if image_format == ImageFormat.IMAGE_FORMAT_UNSPECIFIED:
            image_format = ImageFormat.IMAGE_FORMAT_RAW_UINT8

        return ClassificationInput(
            affiliate=self.affiliate,
            correlation_id=self.correlation_provider.get_correlation_id(
                image_data.data
            ),
            data=image_data.data,
            encoding=self.request_encoding,
<<<<<<< HEAD
            format=ImageFormat.IMAGE_FORMAT_RAW_UINT8_BGR,
=======
            format=image_format,
>>>>>>> c6b6218e
        )

    @override
    async def transform(self, data: ImageData) -> ClassificationInput:
        """Transform ImageData into a ClassifyRequest."""
        return self._create_classification_input(data)<|MERGE_RESOLUTION|>--- conflicted
+++ resolved
@@ -52,7 +52,7 @@
         # If format is still UNSPECIFIED, default to RAW_UINT8
         image_format = image_data.image_format
         if image_format == ImageFormat.IMAGE_FORMAT_UNSPECIFIED:
-            image_format = ImageFormat.IMAGE_FORMAT_RAW_UINT8
+            image_format = ImageFormat.IMAGE_FORMAT_RAW_UINT8_BGR
 
         return ClassificationInput(
             affiliate=self.affiliate,
@@ -61,11 +61,7 @@
             ),
             data=image_data.data,
             encoding=self.request_encoding,
-<<<<<<< HEAD
-            format=ImageFormat.IMAGE_FORMAT_RAW_UINT8_BGR,
-=======
             format=image_format,
->>>>>>> c6b6218e
         )
 
     @override
