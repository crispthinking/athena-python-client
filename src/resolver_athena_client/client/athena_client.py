"""The Athena Client Class."""

import asyncio
import logging
import types
import uuid
from collections.abc import AsyncGenerator, AsyncIterator

import grpc

from resolver_athena_client.client.athena_options import AthenaOptions
from resolver_athena_client.client.exceptions import AthenaError
from resolver_athena_client.client.models import ImageData
from resolver_athena_client.client.transformers.brotli_compressor import (
    BrotliCompressor,
)
from resolver_athena_client.client.transformers.classification_input import (
    ClassificationInputTransformer,
)
from resolver_athena_client.client.transformers.core import (
    compress_image,
    resize_image,
)
from resolver_athena_client.client.transformers.image_resizer import (
    ImageResizer,
)
from resolver_athena_client.client.transformers.request_batcher import (
    RequestBatcher,
)
from resolver_athena_client.generated.athena.models_pb2 import (
    ClassificationInput,
    ClassificationOutput,
    ClassifyRequest,
    ClassifyResponse,
    HashType,
    ImageFormat,
    ImageHash,
    RequestEncoding,
)
from resolver_athena_client.grpc_wrappers.classifier_service import (
    ClassifierServiceClient,
)

# Constants
MINIMUM_TIMEOUT_SECONDS = 60.0


class AthenaClient:
    """The Athena Client Class.

    This class provides coroutine methods for interacting with the
    Athena service.
    """

    def __init__(
        self, channel: grpc.aio.Channel, options: AthenaOptions
    ) -> None:
        """Initialize the Athena Client.

        Args:
        ----
            channel: The gRPC channel to use for communication.
            options: Configuration options for the Athena client.

        """
        self.logger: logging.Logger = logging.getLogger(__name__)
        self.options: AthenaOptions = options
        self.channel: grpc.aio.Channel = channel
        self.classifier: ClassifierServiceClient = ClassifierServiceClient(
            self.channel
        )

    async def classify_images(
        self, images: AsyncIterator[ImageData]
    ) -> AsyncIterator[ClassifyResponse]:
        """Classify images using the Athena service.

        Args:
        ----
            images: An async iterator of ImageData objects containing image
                bytes and hash lists tracking transformations. Users must create
                ImageData objects from raw image bytes before passing to this
                method. The transformation pipeline will automatically track
                hash changes for operations that modify visual content (resize,
                format conversion) while preserving hashes for compression
                operations.

        Yields:
        ------
            Classification responses from the service.

        Example:
        -------
            # Create ImageData from raw bytes
            image_data = ImageData(image_bytes)
            print(f"Initial hashes: {len(image_data.sha256_hashes)}")  # 1

            async def image_stream():
                yield image_data

            async with AthenaClient(channel, options) as client:
                async for response in client.classify_images(image_stream()):
                    # Process classification response
                    # ImageData will have accumulated transformation hashes
                    pass

        """
        request_batcher = self._create_request_pipeline(images)

        start_time = asyncio.get_running_loop().time()

        self.logger.info(
            "Starting persistent classification with max timeout: %.1fs",
            self.options.timeout or -1,
        )

        # Single persistent stream with keepalives and reconnection handling
        max_reconnects = 3
        reconnect_count = 0

        while reconnect_count <= max_reconnects:
            try:
                async for response in self._process_persistent_stream(
                    request_batcher, start_time
                ):
                    yield response
                # Stream ended normally, no need to reconnect
                break

            except grpc.aio.AioRpcError as e:
                elapsed = asyncio.get_running_loop().time() - start_time

                if (
                    e.code() == grpc.StatusCode.INTERNAL
                    and "RST_STREAM" in str(e)
                    and reconnect_count < max_reconnects
                ):
                    reconnect_count += 1
                    self.logger.info(
                        "RST_STREAM error after %.1fs, reconnecting "
                        "(attempt %d/%d): %s",
                        elapsed,
                        reconnect_count,
                        max_reconnects,
                        str(e),
                    )

                    # Send empty keepalive request to reopen stream
                    await self._reopen_stream_with_keepalive()
                    continue
                else:
                    # Other gRPC errors or max reconnects reached
                    self.logger.info(
                        "Stream ended after %.1fs (%s), reconnects: %d/%d",
                        elapsed,
                        self._get_error_code_name(e),
                        reconnect_count,
                        max_reconnects,
                    )
                    break

            except Exception:
                raise

        # Log final stats
        total_duration = asyncio.get_running_loop().time() - start_time
        self.logger.info(
            "Classification completed after %.1fs (reconnects: %d/%d)",
            total_duration,
            reconnect_count,
            max_reconnects,
        )

    async def classify_single(
        self, image_data: ImageData, correlation_id: str | None = None
    ) -> ClassificationOutput:
        """Classify a single image synchronously without deployment context.

        This method provides immediate, synchronous classification results for
        single images without requiring deployment coordination, session
        management, or streaming setup. It's ideal for:

        - Low-throughput, low-latency classification scenarios
        - Simple one-off image classifications
        - Applications where immediate responses are preferred over streaming
        - Testing and debugging individual image classifications

        Args:
        ----
            image_data: ImageData object containing image bytes and metadata.
                The image will be processed through the same transformation
                pipeline as the streaming classify method (resize, compression)
                based on client options.
            correlation_id: Optional unique identifier for correlating this
                request. If not provided, a UUID will be generated
                automatically.

        Returns:
        -------
            ClassificationOutput containing either classification results or
            error information for the single image.

        Raises:
        ------
            AthenaError: If the service returns an error.
            grpc.aio.AioRpcError: For gRPC communication errors.

        Example:
        -------
            # Create ImageData from raw bytes
            image_data = ImageData(image_bytes)

            async with AthenaClient(channel, options) as client:
                result = await client.classify_single(image_data)
                if result.error:
                    print(f"Classification error: {result.error.message}")
                else:
                    for classification in result.classifications:
                        print(f"Label: {classification.label}, "
                              f"Weight: {classification.weight}")

        """
        if correlation_id is None:
            correlation_id = str(uuid.uuid4())

        processed_image = image_data

        # Apply image resizing if enabled
        if self.options.resize_images:
            processed_image = await resize_image(processed_image)

        # Apply compression if enabled
        if self.options.compress_images:
            processed_image = compress_image(processed_image)

        request_encoding = (
            RequestEncoding.REQUEST_ENCODING_BROTLI
            if self.options.compress_images
            else RequestEncoding.REQUEST_ENCODING_UNCOMPRESSED
        )

        # Ensure we never send UNSPECIFIED format over the API
        # If format is still UNSPECIFIED, default to RAW_UINT8
        image_format = processed_image.image_format
        if image_format == ImageFormat.IMAGE_FORMAT_UNSPECIFIED:
            image_format = ImageFormat.IMAGE_FORMAT_RAW_UINT8

        classification_input = ClassificationInput(
            affiliate=self.options.affiliate,
            correlation_id=correlation_id,
            encoding=request_encoding,
            data=processed_image.data,
<<<<<<< HEAD
            format=ImageFormat.IMAGE_FORMAT_RAW_UINT8_BGR,
=======
            format=image_format,
>>>>>>> c6b6218e
            hashes=[
                ImageHash(
                    value=hash_value,
                    type=HashType.HASH_TYPE_MD5,
                )
                for hash_value in processed_image.md5_hashes
            ],
        )

        try:
            result = await self.classifier.classify_single(
                classification_input, timeout=self.options.timeout
            )
        except grpc.aio.AioRpcError:
            self.logger.exception(
                "gRPC error in classify_single",
            )
            raise

        # Check for errors in the response
        if result.error and result.error.message:
            self._raise_athena_error(result.error.message)

        return result

    def _create_request_pipeline(
        self, images: AsyncIterator[ImageData]
    ) -> RequestBatcher:
        """Create the request processing pipeline."""
        image_stream = images

        # Apply image resizing if enabled
        if self.options.resize_images:
            image_stream = ImageResizer(image_stream)

        # Apply compression if enabled
        if self.options.compress_images:
            image_stream = BrotliCompressor(image_stream)

        # Set request encoding based on compression setting
        request_encoding = (
            RequestEncoding.REQUEST_ENCODING_BROTLI
            if self.options.compress_images
            else RequestEncoding.REQUEST_ENCODING_UNCOMPRESSED
        )

        input_transformer = ClassificationInputTransformer(
            image_stream,
            deployment_id=self.options.deployment_id,
            affiliate=self.options.affiliate,
            request_encoding=request_encoding,
            correlation_provider=self.options.correlation_provider,
        )

        return RequestBatcher(
            input_transformer,
            deployment_id=self.options.deployment_id,
            max_batch_size=self.options.max_batch_size,
            keepalive_interval=self.options.keepalive_interval,
        )

    async def _process_persistent_stream(
        self,
        request_batcher: RequestBatcher,
        start_time: float,
    ) -> AsyncIterator[ClassifyResponse]:
        """Process a persistent gRPC stream with keepalives."""
        self.logger.info(
            "Starting persistent stream (max duration: %.1fs)",
            self.options.timeout or -1,
        )

        try:
            # Never apply timeout at gRPC level - handle timeout logic ourselves
            self.logger.debug("Creating gRPC classify stream...")
            response_stream = await self.classifier.classify(
                request_batcher, timeout=None
            )
            self.logger.debug("gRPC classify stream created successfully")

            last_result_time = start_time
            response_count = 0

            self.logger.debug("Starting to iterate over response stream...")
            async for response in response_stream:
                response_count += 1
                current_time = asyncio.get_running_loop().time()

                # Check if this response contains actual results
                has_results = response.outputs and len(response.outputs) > 0

                # If we have results, reset the countdown timer
                if has_results:
                    last_result_time = current_time
                    self.logger.debug(
                        "Received %d results, resetting timeout countdown",
                        len(response.outputs),
                    )

                time_since_last_result = current_time - last_result_time

                should_timeout = (
                    self.options.timeout
                    and time_since_last_result >= self.options.timeout
                    and (current_time - start_time) >= MINIMUM_TIMEOUT_SECONDS
                )

                if should_timeout:
                    self.logger.info(
                        "No results received for %.1fs (timeout=%.1fs)"
                        "closing stream after %.1fs total",
                        time_since_last_result,
                        self.options.timeout,
                        current_time - start_time,
                    )
                    return

                if response.global_error and response.global_error.message:
                    self._raise_athena_error(response.global_error.message)

                yield response

        except grpc.aio.AioRpcError:
            # Re-raise gRPC errors to be handled by outer reconnection logic
            raise
        except Exception:
            elapsed = asyncio.get_running_loop().time() - start_time
            self.logger.exception(
                "Unexpected error in stream after %.1fs", elapsed
            )
            raise

    async def _reopen_stream_with_keepalive(self) -> None:
        """Reopen the stream by sending an empty keepalive request."""
        try:
            # Create an empty keepalive request with just deployment_id
            keepalive_request = ClassifyRequest(
                deployment_id=self.options.deployment_id, inputs=[]
            )

            # Send single keepalive to reestablish connection
            async def keepalive_stream() -> AsyncGenerator[
                ClassifyRequest, None
            ]:
                yield keepalive_request

            # Create new stream with the keepalive
            response_stream = await self.classifier.classify(
                keepalive_stream(), timeout=None
            )

            # Consume one response to establish connection, then close
            async for _ in response_stream:
                break

            self.logger.debug("Stream reopened successfully with keepalive")

        except (grpc.aio.AioRpcError, ConnectionError, OSError) as e:
            self.logger.warning("Failed to reopen stream: %s", str(e))

    def _get_error_code_name(self, error: grpc.aio.AioRpcError) -> str:
        """Get error code name safely."""
        try:
            return error.code().name
        except (AttributeError, TypeError):
            return "UNKNOWN"

    async def close(self) -> None:
        """Close the client and gRPC channel."""
        try:
            await self.channel.close()
        except (grpc.aio.AioRpcError, ConnectionError, OSError) as e:
            self.logger.debug("Error closing channel: %s", str(e))

    def _raise_athena_error(self, message: str) -> None:
        """Raise an AthenaError with the given message."""
        raise AthenaError(message)

    async def __aenter__(self) -> "AthenaClient":
        """Context manager entry point."""
        return self

    async def __aexit__(
        self,
        exc_type: type[BaseException] | None,
        exc_val: BaseException | None,
        exc_tb: types.TracebackType | None,
    ) -> None:
        """Context manager exit point."""
        await self.close()<|MERGE_RESOLUTION|>--- conflicted
+++ resolved
@@ -243,18 +243,14 @@
         # If format is still UNSPECIFIED, default to RAW_UINT8
         image_format = processed_image.image_format
         if image_format == ImageFormat.IMAGE_FORMAT_UNSPECIFIED:
-            image_format = ImageFormat.IMAGE_FORMAT_RAW_UINT8
+            image_format = ImageFormat.IMAGE_FORMAT_RAW_UINT8_BGR
 
         classification_input = ClassificationInput(
             affiliate=self.options.affiliate,
             correlation_id=correlation_id,
             encoding=request_encoding,
             data=processed_image.data,
-<<<<<<< HEAD
-            format=ImageFormat.IMAGE_FORMAT_RAW_UINT8_BGR,
-=======
             format=image_format,
->>>>>>> c6b6218e
             hashes=[
                 ImageHash(
                     value=hash_value,
