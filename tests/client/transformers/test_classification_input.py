from collections.abc import AsyncIterator

import pytest

from resolver_athena_client.client.athena_options import AthenaOptions
from resolver_athena_client.client.models import ImageData
from resolver_athena_client.client.transformers.classification_input import (
    ClassificationInputTransformer,
)
from resolver_athena_client.generated.athena.models_pb2 import (
    ImageFormat,
    RequestEncoding,
)
from tests.utils.mock_async_iterator import MockAsyncIterator


@pytest.fixture
def source() -> AsyncIterator[ImageData]:
    test_data = [ImageData(b"test1"), ImageData(b"test2"), ImageData(b"test3")]
    return MockAsyncIterator(test_data)


@pytest.fixture
def transformer_config() -> AthenaOptions:
    return AthenaOptions(
        deployment_id="test-deployment",
        affiliate="test-affiliate",
    )


@pytest.mark.asyncio
async def test_classification_input_transform(
    transformer_config: AthenaOptions,
) -> None:
    transformer = ClassificationInputTransformer(
        source=MockAsyncIterator([]),
        deployment_id=transformer_config.deployment_id,
        affiliate=transformer_config.affiliate,
        request_encoding=RequestEncoding.REQUEST_ENCODING_BROTLI,
        correlation_provider=transformer_config.correlation_provider,
    )

    test_data = ImageData(b"test image bytes")
    result = await transformer.transform(test_data)

    assert result.affiliate == transformer_config.affiliate
    assert isinstance(
        result.correlation_id, str
    )  # Should be a non-empty string
    assert result.data == test_data.data
    assert result.encoding == RequestEncoding.REQUEST_ENCODING_BROTLI
<<<<<<< HEAD
    assert result.format == ImageFormat.IMAGE_FORMAT_RAW_UINT8_BGR
=======
    # UNSPECIFIED should be converted to RAW_UINT8 before sending
    assert result.format == ImageFormat.IMAGE_FORMAT_RAW_UINT8
>>>>>>> c6b6218e


@pytest.mark.asyncio
async def test_classification_input_iteration(
    source: AsyncIterator[ImageData], transformer_config: AthenaOptions
) -> None:
    transformer = ClassificationInputTransformer(
        source=source,
        deployment_id=transformer_config.deployment_id,
        affiliate=transformer_config.affiliate,
        request_encoding=RequestEncoding.REQUEST_ENCODING_BROTLI,
        correlation_provider=transformer_config.correlation_provider,
    )

    # Test first item
    result = await anext(transformer)
    assert result.data == b"test1"
    assert result.affiliate == transformer_config.affiliate
    assert result.encoding == RequestEncoding.REQUEST_ENCODING_BROTLI
<<<<<<< HEAD
    assert result.format == ImageFormat.IMAGE_FORMAT_RAW_UINT8_BGR
=======
    # UNSPECIFIED should be converted to RAW_UINT8 before sending
    assert result.format == ImageFormat.IMAGE_FORMAT_RAW_UINT8
>>>>>>> c6b6218e

    # Test second item
    result = await anext(transformer)
    assert result.data == b"test2"
    assert result.affiliate == transformer_config.affiliate
    assert result.encoding == RequestEncoding.REQUEST_ENCODING_BROTLI

    # Test third item
    result = await anext(transformer)
    assert result.data == b"test3"
    assert result.affiliate == transformer_config.affiliate
    assert result.encoding == RequestEncoding.REQUEST_ENCODING_BROTLI

    # Test StopAsyncIteration
    with pytest.raises(StopAsyncIteration):
        _ = await anext(transformer)


@pytest.mark.asyncio
async def test_classification_input_empty(
    transformer_config: AthenaOptions,
) -> None:
    """Test ClassificationInputTransformer with empty input."""
    transformer = ClassificationInputTransformer(
        source=MockAsyncIterator([]),
        deployment_id=transformer_config.deployment_id,
        affiliate=transformer_config.affiliate,
        request_encoding=RequestEncoding.REQUEST_ENCODING_BROTLI,
        correlation_provider=transformer_config.correlation_provider,
    )

    test_data = ImageData(b"")
    result = await transformer.transform(test_data)
    assert result.data == b""
    assert result.affiliate == transformer_config.affiliate
    assert result.encoding == RequestEncoding.REQUEST_ENCODING_BROTLI
<<<<<<< HEAD
    assert result.format == ImageFormat.IMAGE_FORMAT_RAW_UINT8_BGR
=======
    # UNSPECIFIED should be converted to RAW_UINT8 before sending
    assert result.format == ImageFormat.IMAGE_FORMAT_RAW_UINT8
>>>>>>> c6b6218e


@pytest.mark.parametrize(
    "encoding",
    [
        RequestEncoding.REQUEST_ENCODING_UNSPECIFIED,
        RequestEncoding.REQUEST_ENCODING_UNCOMPRESSED,
        RequestEncoding.REQUEST_ENCODING_BROTLI,
    ],
)
@pytest.mark.asyncio
async def test_classification_input_encodings(
    encoding: RequestEncoding.ValueType, transformer_config: AthenaOptions
) -> None:
    """Test ClassificationInputTransformer with different encodings."""
    transformer = ClassificationInputTransformer(
        source=MockAsyncIterator([]),
        deployment_id=transformer_config.deployment_id,
        affiliate=transformer_config.affiliate,
        request_encoding=encoding,
        correlation_provider=transformer_config.correlation_provider,
    )

    test_data = ImageData(b"test")
    result = await transformer.transform(test_data)
    assert result.encoding == encoding
<<<<<<< HEAD
    assert result.format == ImageFormat.IMAGE_FORMAT_RAW_UINT8_BGR
=======
    # UNSPECIFIED should be converted to RAW_UINT8 before sending
    assert result.format == ImageFormat.IMAGE_FORMAT_RAW_UINT8


@pytest.mark.asyncio
async def test_classification_input_preserves_detected_format(
    transformer_config: AthenaOptions,
) -> None:
    """Test that detected image formats are preserved and sent correctly."""
    transformer = ClassificationInputTransformer(
        source=MockAsyncIterator([]),
        deployment_id=transformer_config.deployment_id,
        affiliate=transformer_config.affiliate,
        request_encoding=RequestEncoding.REQUEST_ENCODING_BROTLI,
        correlation_provider=transformer_config.correlation_provider,
    )

    # Create ImageData with PNG header - should be detected as PNG
    png_data = b"\x89PNG\r\n\x1a\n" + b"\x00" * 100
    test_data = ImageData(png_data)
    result = await transformer.transform(test_data)

    # PNG format should be preserved
    assert result.format == ImageFormat.IMAGE_FORMAT_PNG
    assert result.data == png_data


@pytest.mark.asyncio
async def test_classification_input_never_sends_unspecified(
    transformer_config: AthenaOptions,
) -> None:
    """Test that UNSPECIFIED format is never sent over the API."""
    transformer = ClassificationInputTransformer(
        source=MockAsyncIterator([]),
        deployment_id=transformer_config.deployment_id,
        affiliate=transformer_config.affiliate,
        request_encoding=RequestEncoding.REQUEST_ENCODING_BROTLI,
        correlation_provider=transformer_config.correlation_provider,
    )

    # Test with various unrecognizable data that would be UNSPECIFIED
    test_cases = [
        b"random_bytes",
        b"xyz",
        b"\x00\x00\x00\x00",
        b"not_an_image",
    ]

    for data in test_cases:
        test_data = ImageData(data)
        result = await transformer.transform(test_data)
        # Should never be UNSPECIFIED - defaults to RAW_UINT8
        assert result.format != ImageFormat.IMAGE_FORMAT_UNSPECIFIED
        assert result.format == ImageFormat.IMAGE_FORMAT_RAW_UINT8
>>>>>>> c6b6218e
<|MERGE_RESOLUTION|>--- conflicted
+++ resolved
@@ -49,12 +49,7 @@
     )  # Should be a non-empty string
     assert result.data == test_data.data
     assert result.encoding == RequestEncoding.REQUEST_ENCODING_BROTLI
-<<<<<<< HEAD
     assert result.format == ImageFormat.IMAGE_FORMAT_RAW_UINT8_BGR
-=======
-    # UNSPECIFIED should be converted to RAW_UINT8 before sending
-    assert result.format == ImageFormat.IMAGE_FORMAT_RAW_UINT8
->>>>>>> c6b6218e
 
 
 @pytest.mark.asyncio
@@ -74,12 +69,7 @@
     assert result.data == b"test1"
     assert result.affiliate == transformer_config.affiliate
     assert result.encoding == RequestEncoding.REQUEST_ENCODING_BROTLI
-<<<<<<< HEAD
     assert result.format == ImageFormat.IMAGE_FORMAT_RAW_UINT8_BGR
-=======
-    # UNSPECIFIED should be converted to RAW_UINT8 before sending
-    assert result.format == ImageFormat.IMAGE_FORMAT_RAW_UINT8
->>>>>>> c6b6218e
 
     # Test second item
     result = await anext(transformer)
@@ -116,12 +106,7 @@
     assert result.data == b""
     assert result.affiliate == transformer_config.affiliate
     assert result.encoding == RequestEncoding.REQUEST_ENCODING_BROTLI
-<<<<<<< HEAD
     assert result.format == ImageFormat.IMAGE_FORMAT_RAW_UINT8_BGR
-=======
-    # UNSPECIFIED should be converted to RAW_UINT8 before sending
-    assert result.format == ImageFormat.IMAGE_FORMAT_RAW_UINT8
->>>>>>> c6b6218e
 
 
 @pytest.mark.parametrize(
@@ -148,11 +133,8 @@
     test_data = ImageData(b"test")
     result = await transformer.transform(test_data)
     assert result.encoding == encoding
-<<<<<<< HEAD
+    # UNSPECIFIED should be converted to RAW_UINT8 before sending
     assert result.format == ImageFormat.IMAGE_FORMAT_RAW_UINT8_BGR
-=======
-    # UNSPECIFIED should be converted to RAW_UINT8 before sending
-    assert result.format == ImageFormat.IMAGE_FORMAT_RAW_UINT8
 
 
 @pytest.mark.asyncio
@@ -204,5 +186,4 @@
         result = await transformer.transform(test_data)
         # Should never be UNSPECIFIED - defaults to RAW_UINT8
         assert result.format != ImageFormat.IMAGE_FORMAT_UNSPECIFIED
-        assert result.format == ImageFormat.IMAGE_FORMAT_RAW_UINT8
->>>>>>> c6b6218e
+        assert result.format == ImageFormat.IMAGE_FORMAT_RAW_UINT8_BGR